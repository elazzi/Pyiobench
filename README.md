<<<<<<< HEAD
# Pyiobench - System Performance Benchmarking Suite

This suite consists of tools for benchmarking and analyzing system performance, including disk I/O and CPU performance.

## Components

### 1. CPU Benchmark (`cpu_benchmark.py`)
A tool for measuring CPU performance across different workloads:
- Multi-threaded performance testing
- Single-core performance evaluation
- CPU stress testing with configurable load levels
- Performance metrics collection and analysis

### 2. Disk Benchmark (`disk_benchmark.py`)
Evaluates storage device performance with:
- Sequential read/write tests
- Random access performance measurement
- I/O operations per second (IOPS) testing
- Block size impact analysis
- Multi-threaded I/O testing

### 3. iostat Parser and Graph Generator (`parse_iostat.py`)

## Script Overview

`parse_iostat.py` is a Python script designed to parse the output of the `iostat` command (specifically, output similar to that from `iostat -xtc <interval>`). It processes this data and generates a highly interactive HTML report. This report allows users to dynamically select and view time-series charts, rendered using D3.js, for various performance metrics from multiple storage devices simultaneously, aiding in the analysis of disk I/O behavior.

## Dependencies

To use this script, you need Python 3 and the following Python library:

*   `pandas`: For data manipulation and creating DataFrames.

You can install this dependency using pip:
```bash
pip install pandas
```
The HTML report uses the D3.js library, which is loaded via a CDN link within the HTML file. No separate installation for D3.js is needed to run the Python script.

## Input File Format

The script expects an input file that contains the text output of an `iostat` command run with options like `-x` (extended statistics), `-t` (timestamp), and `-c` (CPU utilization, though CPU data itself is ignored for charting device metrics). A typical command to generate compatible output would be:

```bash
iostat -xtc <interval>
```
(e.g., `iostat -xtc 5 > my_iostat_data.log`)

Each block of device statistics in the file should be preceded by a timestamp line (e.g., `03/22/2024 10:00:00 AM`). The script is designed to be robust in handling various common timestamp formats and the typical structure of `iostat` output, including skipping `avg-cpu` sections and initial lines with system information.

## Usage

Run the script from your command line. You can optionally provide the path to your iostat log file and an output directory.

### Command Syntax:
```bash
python parse_iostat.py [input_file] [options]
```

### Arguments:

*   **`[input_file]`**: (Optional) Path to the iostat output file. If not specified, the script defaults to looking for a file named `iostat_output.log` in the current directory.
*   **`-o OUTPUT_DIR`, `--output_dir OUTPUT_DIR`**: (Optional) Directory where the generated HTML report file will be saved. If not specified, the file is saved in the current directory from which the script is run.

### Examples:

1.  **Process a specific iostat log file and save the HTML report to a specific directory:**
    ```bash
    python parse_iostat.py my_iostat_data.log -o ./iostat_analysis
    ```
    This command will parse `my_iostat_data.log` and save the generated HTML report into a directory named `iostat_analysis`.

2.  **Process the default iostat log file (`iostat_output.log`) and save the HTML report to the current directory:**
    ```bash
    python parse_iostat.py
    ```

3.  **Process the default iostat log file (`iostat_output.log`) and save the HTML report to a specific directory:**
    ```bash
    python parse_iostat.py -o ./iostat_report_files
    ```

## Output

The script produces the following output within the specified output directory (or current directory if none is provided):

*   **HTML Report (`iostat_report.html`)**: A dynamic and interactive HTML file that renders time-series charts using D3.js. This single file contains all the data and logic to browse and visualize the iostat metrics. See the "Using the HTML Report" section below for details on its features.

The script also prints informational messages to the console during its execution, including parsing progress, chart data preparation status, HTML report creation, and any warnings or errors encountered.

## Using the HTML Report

After running the script, an `iostat_report.html` file will be created in the output directory. Open this file in any modern web browser to use the interactive report:

The report interface presents a list of all detected devices. Under each device heading, you'll find checkboxes for all available metrics for that specific device. Next to each metric checkbox, the maximum value observed for that metric in the dataset (e.g., "(Max: 123.45)" or "(Max: N/A)") is shown to help in selecting relevant charts.

*   **Interactive Chart Display**:
    *   To view a chart for a specific metric of a device, simply **check the corresponding checkbox**. The chart will appear immediately in the display area below the controls.
    *   To hide a chart, **uncheck its checkbox**. The chart will be removed from the display.
*   **Multi-Device and Multi-Metric Viewing**:
    *   You can select and view metrics from multiple different devices simultaneously. This allows for easy visual comparison of performance characteristics across devices.
    *   Similarly, you can select multiple metrics for the same device or different devices to view them all on the page at once.
*   **Chart Interactivity**: The charts are rendered using D3.js and include features like:
    *   **Zoom and Pan**: Use the mouse wheel to zoom in/out on chart areas and click-and-drag to pan across the chart. This is useful for inspecting data points more closely. (Note: Tooltip functionality for specific data points is not currently implemented in this D3 version).
*   **Layout**: Charts are arranged in a responsive grid, making it easy to view multiple plots regardless of screen size. Each chart is displayed with its title, indicating the metric and device.

This reactive interface allows you to dynamically explore the performance characteristics of your storage devices based on the parsed iostat data.

## Using the CPU Benchmark

Run the CPU benchmark with:
```bash
python cpu_benchmark.py [options]
```

### Options:
- `--threads N`: Number of threads to use (default: number of CPU cores)
- `--duration N`: Test duration in seconds (default: 60)
- `--load N`: CPU load percentage (1-100, default: 100)

### Output:
- Detailed CPU performance metrics
- Thread scaling efficiency
- Core utilization statistics
- Performance graphs (when used with parse_iostat.py)

## Using the Disk Benchmark

Run the disk benchmark with:
```bash
python disk_benchmark.py [options]
```

### Options:
- `--device PATH`: Path to device or file to test
- `--size N`: Size of test data in MB (default: 1024)
- `--block-size N`: Block size in KB (default: 4)
- `--mode {seq,random}`: Access pattern (default: seq)
- `--operation {read,write,both}`: Test operation (default: both)

### Output:
- Throughput measurements (MB/s)
- IOPS statistics
- Latency metrics
- Access pattern analysis
- Performance graphs (when used with parse_iostat.py)

## Using the iostat Parser




# Battery Benchmark Script

This Python script benchmarks battery consumption on a laptop by running CPU-intensive tasks with a configurable number of threads (1 to 8 by default) and polling the battery level during these tasks.

## Features

- Runs CPU-intensive floating-point operations.
- Configurable number of threads to stress the CPU.
- Polls and records battery percentage at regular intervals.
- Outputs benchmark results, including duration and battery consumption per test run, to both the console and a CSV file (`benchmark_results.csv`).
- Configurable via command-line arguments:
    - Number of threads for each test.
    - Battery polling interval.
    - Number of iterations for the CPU-intensive task.

## Dependencies

- Python 3.x
- `psutil`: Used for retrieving battery status. Install it via pip:
  ```bash
  pip install psutil
  ```

## How to Run

1.  **Clone the repository or download the `battery_benchmark.py` script.**
2.  **Install dependencies:**
    ```bash
    pip install psutil
    ```
3.  **Run the script from your terminal:**

    Basic usage (uses default parameters: 1, 2, 4, 8 threads; 10s poll interval; 10,000,000 iterations for CPU task):
    ```bash
    python battery_benchmark.py
    ```

    Custom usage:
    ```bash
    python battery_benchmark.py --thread_counts 1 2 --poll_interval 5 --iterations 5000000
    ```
    This example runs tests for 1 and 2 threads, polls the battery every 5 seconds, and sets the CPU task to 5,000,000 iterations.

    Command-line arguments:
    - `--thread_counts N [N ...]`: List of thread counts to benchmark (default: 1 2 4 8).
    - `--poll_interval SECONDS`: Battery polling interval in seconds (default: 10).
    - `--iterations NUMBER`: Number of iterations for the CPU intensive task (default: 10000000).

## Output

- **Console Output:** The script logs its progress, including the start and end of each test run, battery levels polled, and summary results for each configuration.
- **CSV File (`benchmark_results.csv`):** A CSV file is generated (or overwritten) in the same directory as the script. It contains the following columns for each test run:
    - `Number of Threads`
    - `Duration (s)`
    - `Initial Battery (%)`
    - `Final Battery (%)`
    - `Battery Consumed (%)`
    - `Iterations` (Number of iterations for the CPU task)

## Notes

- Battery polling accuracy and availability depend on the system and `psutil`'s ability to retrieve this information. If battery information is unavailable, relevant fields in the output will be marked as "N/A" or similar, and warnings will be logged.
- Ensure your laptop is running on battery power during the benchmark for meaningful results.
- The duration of each test run depends on the `--iterations` parameter and the system's performance.
=======
>>>>>>> 608d2ff5
<|MERGE_RESOLUTION|>--- conflicted
+++ resolved
@@ -1,4 +1,3 @@
-<<<<<<< HEAD
 # Pyiobench - System Performance Benchmarking Suite
 
 This suite consists of tools for benchmarking and analyzing system performance, including disk I/O and CPU performance.
@@ -146,74 +145,4 @@
 - Access pattern analysis
 - Performance graphs (when used with parse_iostat.py)
 
-## Using the iostat Parser
-
-
-
-
-# Battery Benchmark Script
-
-This Python script benchmarks battery consumption on a laptop by running CPU-intensive tasks with a configurable number of threads (1 to 8 by default) and polling the battery level during these tasks.
-
-## Features
-
-- Runs CPU-intensive floating-point operations.
-- Configurable number of threads to stress the CPU.
-- Polls and records battery percentage at regular intervals.
-- Outputs benchmark results, including duration and battery consumption per test run, to both the console and a CSV file (`benchmark_results.csv`).
-- Configurable via command-line arguments:
-    - Number of threads for each test.
-    - Battery polling interval.
-    - Number of iterations for the CPU-intensive task.
-
-## Dependencies
-
-- Python 3.x
-- `psutil`: Used for retrieving battery status. Install it via pip:
-  ```bash
-  pip install psutil
-  ```
-
-## How to Run
-
-1.  **Clone the repository or download the `battery_benchmark.py` script.**
-2.  **Install dependencies:**
-    ```bash
-    pip install psutil
-    ```
-3.  **Run the script from your terminal:**
-
-    Basic usage (uses default parameters: 1, 2, 4, 8 threads; 10s poll interval; 10,000,000 iterations for CPU task):
-    ```bash
-    python battery_benchmark.py
-    ```
-
-    Custom usage:
-    ```bash
-    python battery_benchmark.py --thread_counts 1 2 --poll_interval 5 --iterations 5000000
-    ```
-    This example runs tests for 1 and 2 threads, polls the battery every 5 seconds, and sets the CPU task to 5,000,000 iterations.
-
-    Command-line arguments:
-    - `--thread_counts N [N ...]`: List of thread counts to benchmark (default: 1 2 4 8).
-    - `--poll_interval SECONDS`: Battery polling interval in seconds (default: 10).
-    - `--iterations NUMBER`: Number of iterations for the CPU intensive task (default: 10000000).
-
-## Output
-
-- **Console Output:** The script logs its progress, including the start and end of each test run, battery levels polled, and summary results for each configuration.
-- **CSV File (`benchmark_results.csv`):** A CSV file is generated (or overwritten) in the same directory as the script. It contains the following columns for each test run:
-    - `Number of Threads`
-    - `Duration (s)`
-    - `Initial Battery (%)`
-    - `Final Battery (%)`
-    - `Battery Consumed (%)`
-    - `Iterations` (Number of iterations for the CPU task)
-
-## Notes
-
-- Battery polling accuracy and availability depend on the system and `psutil`'s ability to retrieve this information. If battery information is unavailable, relevant fields in the output will be marked as "N/A" or similar, and warnings will be logged.
-- Ensure your laptop is running on battery power during the benchmark for meaningful results.
-- The duration of each test run depends on the `--iterations` parameter and the system's performance.
-=======
->>>>>>> 608d2ff5
+## Using the iostat Parser